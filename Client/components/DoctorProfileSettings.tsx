"use client"

import { useState, useEffect } from "react";
import { Card, CardContent, CardHeader, CardTitle } from "@/components/ui/card";
import { Button } from "@/components/ui/button";
import { Input } from "@/components/ui/input";
import { Label } from "@/components/ui/label";
import { Textarea } from "@/components/ui/textarea";
import { Badge } from "@/components/ui/badge";
import { Separator } from "@/components/ui/separator";
import { Save, DollarSign, User, FileText, Award, Clock, Plus, Minus, Eye, Download, CheckCircle, XCircle, AlertCircle, Upload } from "lucide-react";
import { useToast } from "@/hooks/use-toast";
import { useCustomAlert } from "@/hooks/use-custom-alert";
import CustomAlert from "@/components/CustomAlert";

import { useLocale } from "@/components/providers/locale-provider"
import { formatLocalizedNumber } from "@/lib/i18n"

interface DoctorCertificate {
  id: string;
  certificate_type: string;
  certificate_number: string;
  certificate_file_url: string;
  certificate_file_name: string;
  issuing_authority: string;
  issue_date: string;
  expiry_date: string;
  status: 'pending' | 'approved' | 'rejected' | 'resubmission_required';
  submitted_at: string;
  reviewed_at?: string;
  rejection_reason?: string;
  admin_notes?: string;
}

interface DoctorProfileData {
  id: string;
  name: string;
  first_name: string;
  last_name: string;
  email: string;
  phone: string;
  specialty: string;
  specialty_ar?: string;
  bio: string;
  experience_years: number;
  consultation_fee: number;
  qualifications: string[];
}

interface DoctorProfileSettingsProps {
  doctorId?: string;
  onProfileUpdate?: (updatedProfile: DoctorProfileData) => void;
}

export default function DoctorProfileSettings({
  doctorId,
  onProfileUpdate
}: DoctorProfileSettingsProps) {
  const { t, isRTL, locale } = useLocale()

  const [profile, setProfile] = useState<DoctorProfileData | null>(null);
  const [certificates, setCertificates] = useState<DoctorCertificate[]>([]);
  const [loading, setLoading] = useState(true);
  const [saving, setSaving] = useState(false);
  const [loadingCertificates, setLoadingCertificates] = useState(false);
  const [profilePictureUrl, setProfilePictureUrl] = useState<string | null>(null);
  const [uploadingPicture, setUploadingPicture] = useState(false);
  const [formData, setFormData] = useState({
    name: "",
    name_ar: "",
    specialty: "",
    specialty_ar: "",
    bio: "",
    experience_years: 0,
    consultation_fee: 0,
    qualifications: [] as string[]
  });

  const { toast } = useToast();
  const { alertConfig, isOpen: alertOpen, hideAlert, showSuccess, showError } = useCustomAlert();

  // Helper function to get localized certificate type
  const getLocalizedCertificateType = (type: string): string => {
    const typeKey = `dc_${type.toLowerCase()}`;
    const translated = t(typeKey);
    if (translated && translated !== typeKey) {
      return translated;
    }
    // Fallback to formatted English name
    return type.replace(/_/g, ' ').replace(/\b\w/g, l => l.toUpperCase());
  };

  // Load doctor profile on component mount
  useEffect(() => {
    loadDoctorProfile();
    loadDoctorCertificates();
    loadProfilePicture();
  }, [doctorId]);

  const loadDoctorProfile = async () => {
    try {
      const token = localStorage.getItem('token') || localStorage.getItem('auth_token');
      if (!token) {
        showError(t('dp_auth_error') || 'خطأ في المصادقة', t('dp_login_required_profile') || 'يرجى تسجيل الدخول لعرض ملفك الشخصي');
        return;
      }

      const storedUserStr = localStorage.getItem('auth_user');
      const storedUser = storedUserStr ? JSON.parse(storedUserStr) : null;
      const doctorId = (storedUser?.role === 'doctor') ? storedUser?.id : undefined;

      console.log('Loading doctor profile with token:', token ? 'present' : 'missing');

      const response = await fetch(`/api/auth/doctor/profile${doctorId ? `?doctor_id=${encodeURIComponent(doctorId)}` : ''}`, {
        headers: {
          'Authorization': `Bearer ${token}`,
          'Content-Type': 'application/json'
        }
      });

      console.log('Profile response status:', response.status);

      if (response.ok) {
        const data = await response.json();
        const doctorProfile = data.doctor;
        console.log('Profile data received:', doctorProfile);

        setProfile(doctorProfile);
        setFormData({
          name: doctorProfile.name || "",
          name_ar: doctorProfile.name_ar || "",
          specialty: doctorProfile.specialty || "",
          specialty_ar: doctorProfile.specialty_ar || "",
          bio: doctorProfile.bio || "",
          experience_years: doctorProfile.experience_years || 0,
          consultation_fee: doctorProfile.consultation_fee || 0,
          qualifications: doctorProfile.qualifications || []
        });
      } else {
        const errorText = await response.text();
        console.error('Profile load error:', response.status, errorText);
        throw new Error(`Failed to load profile: ${response.status} ${errorText}`);
      }
    } catch (error: any) {
      console.error('Error loading doctor profile:', error);
      showError(t('error'), `Failed to load your profile: ${error.message}`);
    } finally {
      setLoading(false);
    }
  };

  const loadDoctorCertificates = async () => {
    try {
      setLoadingCertificates(true);
      const token = localStorage.getItem('token') || localStorage.getItem('auth_token');
      if (!token) {
        return;
      }

      const storedUserStr = localStorage.getItem('auth_user');
      const storedUser = storedUserStr ? JSON.parse(storedUserStr) : null;
      const doctorId = (storedUser?.role === 'doctor') ? storedUser?.id : undefined;

      const response = await fetch(`/api/auth/doctor/certificates${doctorId ? `?doctor_id=${encodeURIComponent(doctorId)}` : ''}`, {
        headers: {
          'Authorization': `Bearer ${token}`,
          'Content-Type': 'application/json'
        }
      });

      if (response.ok) {
        const data = await response.json();
        setCertificates(data.certificates || []);
        return data.certificates || [];
      } else {
        console.error('Failed to load certificates:', response.status);
        return [];
      }
    } catch (error) {
      console.error('Error loading certificates:', error);
      return [];
    } finally {
      setLoadingCertificates(false);
    }
  };

  const handleViewCertificate = async (certificateId: string, currentUrl: string) => {
    try {
      // Refresh certificates to get fresh signed URLs
      const freshCertificates = await loadDoctorCertificates();
      const freshCert = freshCertificates.find((c: any) => c.id === certificateId);
      const urlToOpen = freshCert?.certificate_file_url || currentUrl;
      window.open(urlToOpen, '_blank');
    } catch (error) {
      console.error('Error opening certificate:', error);
      // Fallback to current URL if refresh fails
      window.open(currentUrl, '_blank');
    }
  };

  const handleDownloadCertificate = async (certificateId: string, currentUrl: string, fileName: string) => {
    try {
      // Refresh certificates to get fresh signed URLs
      const freshCertificates = await loadDoctorCertificates();
      const freshCert = freshCertificates.find((c: any) => c.id === certificateId);
      const urlToDownload = freshCert?.certificate_file_url || currentUrl;

      const link = document.createElement('a');
      link.href = urlToDownload;
      link.download = fileName;
      link.click();
    } catch (error) {
      console.error('Error downloading certificate:', error);
      // Fallback to current URL if refresh fails
      const link = document.createElement('a');
      link.href = currentUrl;
      link.download = fileName;
      link.click();
    }
  };

  const loadProfilePicture = async () => {
    try {
      const token = localStorage.getItem('token') || localStorage.getItem('auth_token');
      if (!token) {
        return;
      }

      const storedUserStr = localStorage.getItem('auth_user');
      const storedUser = storedUserStr ? JSON.parse(storedUserStr) : null;
      const doctorId = (storedUser?.role === 'doctor') ? storedUser?.id : undefined;

      const response = await fetch(`/api/auth/doctor/profile-picture${doctorId ? `?doctor_id=${encodeURIComponent(doctorId)}` : ''}`, {
        headers: {
          'Authorization': `Bearer ${token}`,
          'Content-Type': 'application/json'
        }
      });

      if (response.ok) {
        const data = await response.json();
        setProfilePictureUrl(data.profile_picture_url);
      } else {
        console.error('Failed to load profile picture:', response.status);
      }
    } catch (error) {
      console.error('Error loading profile picture:', error);
    }
  };

  const handleProfilePictureUpload = async (event: React.ChangeEvent<HTMLInputElement>) => {
    const file = event.target.files?.[0];
    if (!file) return;

    // Validate file type
    const allowedTypes = ['image/jpeg', 'image/png', 'image/webp', 'image/gif'];
    if (!allowedTypes.includes(file.type)) {
      showError(t('error') || 'خطأ', t('dp_invalid_file_type') || 'نوع ملف غير صالح. يسمح فقط بملفات JPEG و PNG و WebP و GIF');
      return;
    }

    // Validate file size (5MB max)
    if (file.size > 5 * 1024 * 1024) {
      showError(t('error') || 'خطأ', t('dp_file_too_large') || 'حجم الملف كبير جداً. الحد الأقصى 5MB');
      return;
    }

    setUploadingPicture(true);

    try {
      const token = localStorage.getItem('token') || localStorage.getItem('auth_token');
      if (!token) {
        showError(t('dp_auth_error') || 'خطأ في المصادقة', t('dp_login_required_upload') || 'يرجى تسجيل الدخول لرفع صورة الملف');
        return;
      }

      const storedUserStr = localStorage.getItem('auth_user');
      const storedUser = storedUserStr ? JSON.parse(storedUserStr) : null;
      const doctorId = (storedUser?.role === 'doctor') ? storedUser?.id : undefined;

      const formData = new FormData();
      formData.append('profile_picture', file);

      const response = await fetch(`/api/auth/doctor/profile-picture${doctorId ? `?doctor_id=${encodeURIComponent(doctorId)}` : ''}`, {
        method: 'POST',
        headers: {
          'Authorization': `Bearer ${token}`,
        },
        body: formData
      });

      if (response.ok) {
        const data = await response.json();
        setProfilePictureUrl(data.profile_picture_url);
        showSuccess(
          t('dp_picture_updated_title') || 'تم تحديث صورة الملف!',
          t('dp_picture_updated_desc') || 'تم رفع صورة ملفك بنجاح'
        );
      } else {
        const errorData = await response.json().catch(() => ({ error: 'Unknown error' }));
        throw new Error(errorData.error || `Failed to upload profile picture: ${response.status}`);
      }
    } catch (error: any) {
      console.error('Error uploading profile picture:', error);
      showError(t('dp_upload_failed') || 'فشل الرفع', error.message || t('dp_picture_upload_failed') || 'فشل رفع الصورة. يرجى المحاولة مرة أخرى');
    } finally {
      setUploadingPicture(false);
      // Reset file input
      if (event.target) {
        event.target.value = '';
      }
    }
  };

  const handleInputChange = (field: string, value: any) => {
    setFormData(prev => ({
      ...prev,
      [field]: value
    }));
  };

  const handleSaveProfile = async () => {
    setSaving(true);
    try {
      const token = localStorage.getItem('token') || localStorage.getItem('auth_token');
      if (!token) {
        showError(t('dp_auth_error') || 'خطأ في المصادقة', t('dp_login_required_update') || 'يرجى تسجيل الدخول لتحديث ملفك الشخصي');
        return;
      }

      // Validate consultation fee
      if (formData.consultation_fee < 0) {
        showError(t('dp_invalid_fee') || 'رسوم غير صالحة', t('dp_invalid_fee_desc') || 'لا يمكن أن تكون رسوم الاستشارة سالبة');
        return;
      }

      console.log('Saving profile with token:', token ? 'present' : 'missing');
      console.log('Profile data:', formData);

      const storedUserStr = localStorage.getItem('auth_user');
      const storedUser = storedUserStr ? JSON.parse(storedUserStr) : null;
      const doctorId = (storedUser?.role === 'doctor') ? storedUser?.id : undefined;

      const response = await fetch(`/api/auth/doctor/profile${doctorId ? `?doctor_id=${encodeURIComponent(doctorId)}` : ''}`, {
        method: 'PUT',
        headers: {
          'Authorization': `Bearer ${token}`,
          'Content-Type': 'application/json'
        },
        body: JSON.stringify({ ...formData, doctor_id: doctorId })
      });

      console.log('Save profile response status:', response.status);

      if (response.ok) {
        const data = await response.json();
        const updatedProfile = data.doctor;
        console.log('Profile saved successfully:', updatedProfile);

        setProfile(updatedProfile);

        showSuccess(
          t('dp_profile_updated_title') || 'تم تحديث الملف الشخصي!',
          t('dp_profile_updated_desc') || 'تم تحديث ملفك ورسوم الاستشارة بنجاح',
          () => {
            if (onProfileUpdate) {
              onProfileUpdate(updatedProfile);
            }
          }
        );
      } else {
        const errorData = await response.json().catch(() => ({ message: 'Unknown error' }));
        console.error('Save profile error:', response.status, errorData);
        throw new Error(errorData.message || `Failed to update profile: ${response.status}`);
      }
    } catch (error: any) {
      console.error('Error updating profile:', error);
      showError(t('dp_update_failed') || 'فشل التحديث', error.message || t('dp_profile_update_failed') || 'فشل تحديث ملفك الشخصي. يرجى المحاولة مرة أخرى');
    } finally {
      setSaving(false);
    }
  };

  if (loading) {
    return (
      <div className="flex items-center justify-center p-8" dir={isRTL ? 'rtl' : 'ltr'}>
        <div className="flex flex-col items-center gap-2">
          <div className="animate-spin rounded-full h-8 w-8 border-b-2 border-blue-600"></div>
          <span className="text-sm text-gray-500">{t('dd_loading_profile') || 'Loading profile...'}</span>
        </div>
      </div>
    );
  }

  if (!profile) {
    return (
      <div className="text-center p-8" dir={isRTL ? 'rtl' : 'ltr'}>
        <p className="text-gray-500">{t('dd_unable_load_profile') || 'Unable to load profile data.'}</p>
        <Button onClick={loadDoctorProfile} className="mt-4">
          {t('dd_retry') || 'Retry'}
        </Button>
      </div>
    );
  }

  return (
    <div className={`space-y-6 ${isRTL ? 'rtl' : 'ltr'}`} dir={isRTL ? 'rtl' : 'ltr'}>
      {/* Header */}
<<<<<<< HEAD
      <div className="flex items-center justify-between">
        <div>
          <h2 className="text-2xl font-bold text-gray-900">{t('profile_settings_title') || 'Profile Settings'}</h2>
          <p className="text-gray-600">{t('profile_settings_desc') || 'Manage your professional profile and consultation fees'}</p>
=======
      <div className={`flex items-center justify-between ${isRTL ? 'flex-row-reverse' : 'flex-row'}`}>
        <div className={isRTL ? 'text-right' : 'text-left'}>
          <h2 className="text-2xl font-bold text-gray-900 dark:text-white">{t('profile_settings_title') || 'إعدادات الملف الشخصي'}</h2>
          <p className="text-gray-600 dark:text-gray-400">{t('profile_settings_desc') || 'إدارة ملفك المهني ورسوم الاستشارة'}</p>
>>>>>>> c632c389
        </div>
        <Badge variant="outline" className="bg-green-50 text-green-700 border-green-200 dark:bg-green-950 dark:text-green-400 dark:border-green-800">
          {t('doctor_profile') || 'ملف الطبيب'}
        </Badge>
      </div>

      {/* Basic Information */}
      <Card>
        <CardHeader>
          <CardTitle className="flex items-center gap-2">
            <User className="w-5 h-5" />
            {t('dd_basic_info') || 'المعلومات الأساسية'}
          </CardTitle>
        </CardHeader>
        <CardContent className="space-y-4">
          <div className="grid grid-cols-1 md:grid-cols-2 gap-4">
<<<<<<< HEAD
            <div className={isRTL ? "md:order-last" : ""}>
              <Label htmlFor="name" className="block">{t('fullName') || 'Full Name (English)'}</Label>
=======
            <div>
              <Label htmlFor="name" className={isRTL ? 'text-right block' : 'text-left block'}>{t('fullName') || 'الاسم الكامل (إنجليزي)'}</Label>
>>>>>>> c632c389
              <Input
                id="name"
                value={formData.name}
                onChange={(e) => handleInputChange('name', e.target.value)}
                placeholder={t('fullNamePlaceholder') || "أدخل اسمك الكامل بالإنجليزية"}
                className="text-left"
                dir="ltr"
              />
            </div>
            <div className={isRTL ? "md:order-first" : ""}>
              <Label htmlFor="name_ar" className="block">{t('fullNameArabic') || 'Full Name (Arabic)'}</Label>
              <Input
                id="name_ar"
                value={formData.name_ar}
                onChange={(e) => handleInputChange('name_ar', e.target.value)}
                placeholder={t('fullNameArabicPlaceholder') || "أدخل اسمك الكامل بالعربية"}
                className="text-right"
                dir="rtl"
              />
            </div>
          </div>

          <div className="grid grid-cols-1 md:grid-cols-2 gap-4">
<<<<<<< HEAD
            <div className={isRTL ? "md:order-last" : ""}>
              <Label htmlFor="specialty" className="block">{t('specialty') || 'Specialty'}</Label>
              <Input
                id="specialty"
                value={formData.specialty}
                readOnly
                disabled
                className="bg-gray-100 text-gray-500 text-left"
                placeholder={t('specialtyPlaceholder') || "e.g., Cardiology, Dermatology"}
                dir="ltr"
              />
            </div>
            <div className={isRTL ? "md:order-first" : ""}>
              <Label htmlFor="specialty_ar" className="block">{t('specialtyArabic') || 'Specialty (Arabic)'}</Label>
=======
            <div>
              <Label htmlFor="specialty" className={isRTL ? 'text-right block' : 'text-left block'}>{t('specialty') || 'التخصص'}</Label>
              <Input
                id="specialty"
                value={formData.specialty}
                onChange={(e) => handleInputChange('specialty', e.target.value)}
                placeholder={t('specialtyPlaceholder') || "مثال: أمراض القلب، الأمراض الجلدية"}
                className="text-left"
                dir="ltr"
              />
            </div>
            <div>
              <Label htmlFor="specialty_ar" className={isRTL ? 'text-right block' : 'text-left block'}>{t('specialtyArabic') || 'التخصص (عربي)'}</Label>
>>>>>>> c632c389
              <Input
                id="specialty_ar"
                value={formData.specialty_ar}
                readOnly
                disabled
                className={`bg-gray-100 text-gray-500 ${isRTL ? 'text-right' : 'text-left'}`}
                placeholder={t('specialtyArabicPlaceholder') || "التخصص بالعربية"}
                dir="rtl"
              />
            </div>
          </div>

          <div>
<<<<<<< HEAD
            <Label htmlFor="bio" className="block">{t('professionalBio') || 'Professional Bio'}</Label>
=======
            <Label htmlFor="bio" className={isRTL ? 'text-right block' : 'text-left block'}>{t('professionalBio') || 'السيرة المهنية'}</Label>
>>>>>>> c632c389
            <Textarea
              id="bio"
              value={formData.bio}
              onChange={(e) => handleInputChange('bio', e.target.value)}
              placeholder={t('professionalBioPlaceholder') || "اكتب خلفيتك وخبراتك ونهجك في رعاية المرضى..."}
              rows={4}
              className={isRTL ? 'text-right' : 'text-left'}
              dir={isRTL ? 'rtl' : 'ltr'}
            />
          </div>

          <div>
<<<<<<< HEAD
            <Label htmlFor="experience" className="block">{t('yearsOfExperience') || 'Years of Experience'}</Label>
=======
            <Label htmlFor="experience" className={isRTL ? 'text-right block' : 'text-left block'}>{t('yearsOfExperience') || 'سنوات الخبرة'}</Label>
>>>>>>> c632c389
            <Input
              id="experience"
              type="number"
              min="0"
              max="50"
              value={formData.experience_years}
              onChange={(e) => handleInputChange('experience_years', parseInt(e.target.value) || 0)}
<<<<<<< HEAD
              placeholder={t('yearsOfExperiencePlaceholder') || "Enter years of experience"}
              className={isRTL ? 'text-right' : 'text-left'}
=======
              placeholder={t('yearsOfExperiencePlaceholder') || "أدخل سنوات الخبرة"}
              className="text-left"
>>>>>>> c632c389
              dir="ltr"
            />
          </div>
        </CardContent>
      </Card>

      {/* Consultation Fee Settings */}
      <Card className="border-emerald-200 bg-emerald-50/30 dark:border-emerald-800 dark:bg-emerald-900/10">
        <CardHeader>
<<<<<<< HEAD
          <CardTitle className="flex items-center gap-2 text-emerald-800">
=======
          <CardTitle className={`flex items-center gap-2 text-emerald-800 dark:text-emerald-400 ${isRTL ? 'flex-row-reverse' : 'flex-row'}`}>
>>>>>>> c632c389
            <DollarSign className="w-5 h-5" />
            {t('dd_consultation_fee_settings') || 'إعدادات رسوم الاستشارة'}
          </CardTitle>
<<<<<<< HEAD
          <p className="text-sm text-emerald-600">
            {t('dd_consultation_fee_desc') || 'Set your consultation fee that will be displayed to patients and used in billing'}
=======
          <p className={`text-sm text-emerald-600 dark:text-emerald-400 ${isRTL ? 'text-right' : 'text-left'}`}>
            {t('dd_consultation_fee_desc') || 'حدد رسوم الاستشارة التي ستُعرض للمرضى وتُستخدم في الفوترة'}
>>>>>>> c632c389
          </p>
        </CardHeader>
        <CardContent className="space-y-4">
          <div className="grid grid-cols-1 md:grid-cols-2 gap-6">
            <div>
<<<<<<< HEAD
              <Label htmlFor="consultation_fee" className="text-base font-medium block">
                {t('consultationFeeUSD') || 'Consultation Fee (SYP)'}
=======
              <Label htmlFor="consultation_fee" className={`text-base font-medium ${isRTL ? 'text-right block' : 'text-left block'}`}>
                {t('consultationFeeUSD') || 'رسوم الاستشارة (ل.س)'}
>>>>>>> c632c389
              </Label>
              <div className="mt-1 flex items-center gap-2">
                <button
                  type="button"
                  aria-label={t('dp_decrease_fee') || 'إنقاص الرسوم'}
                  className="h-10 w-10 inline-flex items-center justify-center rounded-md border border-gray-200 text-gray-700 hover:bg-gray-50 dark:border-[#1F1F23] dark:text-gray-300 dark:hover:bg-[#1F1F23]"
                  onClick={() => handleInputChange('consultation_fee', Math.max(0, (Number(formData.consultation_fee) || 0) - 1))}
                  disabled={saving}
                >
                  <Minus className="w-4 h-4" />
                </button>
                <div className="relative flex-1">
<<<<<<< HEAD
                  <div className="absolute inset-y-0 start-0 ps-3 flex items-center pointer-events-none z-10">
                    <span className="text-gray-500 text-sm font-medium">{t('currency_symbol') || 'SYP'}</span>
=======
                  <div className="absolute inset-y-0 left-0 pl-3 flex items-center pointer-events-none z-10">
                    <span className="text-gray-500 dark:text-gray-400 text-sm font-medium">{locale === 'ar' ? 'ل.س' : 'SYP'}</span>
>>>>>>> c632c389
                  </div>
                  <Input
                    id="consultation_fee"
                    type="number"
                    min="0"
                    step="0.01"
                    value={formData.consultation_fee}
                    onChange={(e) => handleInputChange('consultation_fee', parseFloat(e.target.value) || 0)}
                    className="ps-12 text-start text-lg font-medium bg-white dark:bg-[#0F0F12] text-gray-900 dark:text-white border-gray-200 dark:border-[#1F1F23] placeholder:text-gray-400 dark:placeholder:text-gray-500"
                    placeholder="0.00"
                    disabled={saving}
                  />
                </div>
                <button
                  type="button"
                  aria-label={t('dp_increase_fee') || 'زيادة الرسوم'}
                  className="h-10 w-10 inline-flex items-center justify-center rounded-md border border-gray-200 text-gray-700 hover:bg-gray-50 dark:border-[#1F1F23] dark:text-gray-300 dark:hover:bg-[#1F1F23]"
                  onClick={() => handleInputChange('consultation_fee', Math.min(1000000, (Number(formData.consultation_fee) || 0) + 1))}
                  disabled={saving}
                >
                  <Plus className="w-4 h-4" />
                </button>
              </div>
              <div className="mt-3">
                <input
                  type="range"
                  min={0}
                  max={1000}
                  step={1}
                  value={Number(formData.consultation_fee) || 0}
                  onChange={(e) => handleInputChange('consultation_fee', Number(e.target.value))}
                  className="w-full accent-emerald-600 dark:accent-emerald-400"
                  disabled={saving}
                />
<<<<<<< HEAD
                <div className="flex justify-between text-xs text-gray-500 dark:text-gray-400 mt-1">
                  <span>0 {t('currency_symbol') || 'SYP'}</span>
                  <span>1000 {t('currency_symbol') || 'SYP'}</span>
                </div>
              </div>
              <p className="text-xs text-gray-500 mt-1">
                {t('consultationFeeNote') || 'This fee will be displayed to patients when booking appointments'}
=======
                <div className="flex justify-between text-xs text-gray-500 dark:text-gray-400 mt-1 flex-row">
                  <span dir="ltr"><span dir="ltr">{formatLocalizedNumber(0, locale)}</span> {locale === 'ar' ? 'ل.س' : 'SYP'}</span>
                  <span dir="ltr"><span dir="ltr">{formatLocalizedNumber(1000, locale)}</span> {locale === 'ar' ? 'ل.س' : 'SYP'}</span>
                </div>
              </div>
              <p className={`text-xs text-gray-500 dark:text-gray-400 mt-1 ${isRTL ? 'text-right' : 'text-left'}`}>
                {t('consultationFeeNote') || 'سيتم عرض هذه الرسوم للمرضى عند حجز المواعيد'}
>>>>>>> c632c389
              </p>
            </div>

            <div className="bg-white dark:bg-[#0F0F12] p-4 rounded-lg border border-emerald-200 dark:border-emerald-900">
<<<<<<< HEAD
              <h4 className="font-medium text-emerald-800 mb-2">{t('feePreview') || 'Fee Preview'}</h4>
              <div className="space-y-2 text-sm">
                <div className="flex justify-between">
                  <span>{t('clinicConsultation') || 'Clinic Consultation'}:</span>
                  <span className="font-medium">{formData.consultation_fee.toFixed(2)} {t('currency_symbol') || 'SYP'}</span>
                </div>
                <div className="flex justify-between">
                  <span>{t('homeVisit') || 'Home Visit'}:</span>
                  <span className="font-medium">{(formData.consultation_fee + 50).toFixed(2)} {t('currency_symbol') || 'SYP'}</span>
                </div>
                <Separator className="my-2" />
                <p className="text-xs text-gray-600">
                  {t('homeVisitNote') || 'Home visits include additional travel fee'}
=======
              <h4 className={`font-medium text-emerald-800 dark:text-emerald-400 mb-2 ${isRTL ? 'text-right' : 'text-left'}`}>{t('feePreview') || 'معاينة الرسوم'}</h4>
              <div className="space-y-2 text-sm">
                <div className={`flex justify-between ${isRTL ? 'flex-row-reverse' : 'flex-row'}`}>
                  <span>{t('clinicConsultation') || 'استشارة في العيادة'}:</span>
                  <span className="font-medium" dir="ltr">{formatLocalizedNumber(formData.consultation_fee, locale, { minimumFractionDigits: 2, maximumFractionDigits: 2 })} {locale === 'ar' ? 'ل.س' : 'SYP'}</span>
                </div>
                <div className={`flex justify-between ${isRTL ? 'flex-row-reverse' : 'flex-row'}`}>
                  <span>{t('homeVisit') || 'زيارة منزلية'}:</span>
                  <span className="font-medium" dir="ltr">{formatLocalizedNumber(formData.consultation_fee + 50, locale, { minimumFractionDigits: 2, maximumFractionDigits: 2 })} {locale === 'ar' ? 'ل.س' : 'SYP'}</span>
                </div>
                <Separator className="my-2" />
                <p className={`text-xs text-gray-600 dark:text-gray-400 ${isRTL ? 'text-right' : 'text-left'}`}>
                  {t('homeVisitNote') || 'تشمل الزيارة المنزلية رسوم انتقال إضافية'}
>>>>>>> c632c389
                </p>
              </div>
            </div>
          </div>

          <div className="bg-blue-50 dark:bg-blue-900/20 p-4 rounded-lg">
            <h4 className="font-medium text-blue-800 dark:text-blue-400 mb-2 flex items-center gap-2">
              <Clock className="w-4 h-4" />
              {t('feeChangeNotice') || 'ملاحظة تغيير الرسوم'}
            </h4>
            <p className="text-sm text-blue-700 dark:text-blue-300">
              {t('feeChangeNoticeText') || 'سيتم تطبيق التغييرات على الرسوم على الحجوزات الجديدة فقط. الحجوزات الحالية ستبقى بسعرها الأصلي.'}
            </p>
          </div>

          {/* Save Consultation Fee Button */}
          <div className="flex justify-end mt-4">
            <Button
              onClick={handleSaveProfile}
              disabled={saving}
              className="bg-emerald-600 hover:bg-emerald-700"
            >
<<<<<<< HEAD
              <Save className="w-4 h-4 me-2" />
              {saving ? (t('saving') || "Saving...") : (t('saveConsultationFee') || "Save Consultation Fee")}
=======
              <Save className="w-4 h-4 mr-2" />
              {saving ? (t('saving') || "جارٍ الحفظ...") : (t('saveConsultationFee') || "حفظ رسوم الاستشارة")}
>>>>>>> c632c389
            </Button>
          </div>
        </CardContent>
      </Card>

      {/* Qualifications */}
      <Card>
        <CardHeader>
          <CardTitle className="flex items-center gap-2">
            <Award className="w-5 h-5" />
            {t('dd_qualifications_certifications') || 'المؤهلات والشهادات'}
          </CardTitle>
        </CardHeader>
        <CardContent>
          <div className="space-y-2">
            {formData.qualifications.length > 0 ? (
              formData.qualifications.map((qualification, index) => (
                <Badge key={index} variant="secondary" className="me-2 mb-2">
                  {qualification}
                </Badge>
              ))
            ) : (
              <p className="text-gray-500 dark:text-gray-400 text-sm">{t('dd_no_qualifications') || 'لا توجد مؤهلات مسجلة'}</p>
            )}
          </div>
          <p className="text-xs text-gray-500 dark:text-gray-400 mt-2">
            {t('dd_contact_support_qualifications') || 'اتصل بالدعم لتحديث مؤهلاتك وشهاداتك'}
          </p>
        </CardContent>
      </Card>

      {/* Certificates Section */}
      <Card>
        <CardHeader>
          <CardTitle className="flex items-center gap-2">
            <Award className="w-5 h-5" />
            {t('certificates_title') || 'شهاداتي'}
          </CardTitle>
        </CardHeader>
        <CardContent>
          {loadingCertificates ? (
            <div className="flex items-center justify-center py-8">
              <div className="animate-spin rounded-full h-8 w-8 border-b-2 border-primary"></div>
            </div>
          ) : certificates.length > 0 ? (
            <div className="space-y-4">
              {certificates.map((certificate) => (
                <div key={certificate.id} className={`border rounded-lg p-4 space-y-3 ${isRTL ? 'text-right' : 'text-left'}`}>
                  <div className="flex items-start justify-between">
                    <div className="space-y-2">
                      <h3 className="font-medium">
                        {getLocalizedCertificateType(certificate.certificate_type)}
                      </h3>
                      {certificate.certificate_number && (
                        <p className="text-sm text-gray-600">
                          <strong>{t('certificate_number') || 'رقم الشهادة'}:</strong> <span dir="ltr">{certificate.certificate_number}</span>
                        </p>
                      )}
                      {certificate.issuing_authority && (
                        <p className="text-sm text-gray-600">
                          <strong>{t('issuing_authority') || 'الجهة المصدرة'}:</strong> {certificate.issuing_authority}
                        </p>
                      )}
                      <div className="flex gap-4 text-sm text-gray-600">
                        {certificate.issue_date && (
                          <span>
                            <strong>{t('issue_date') || 'تاريخ الإصدار'}:</strong> <span dir="ltr">{new Date(certificate.issue_date).toLocaleDateString(locale === 'ar' ? 'ar-EG' : 'en-US')}</span>
                          </span>
                        )}
                        {certificate.expiry_date && (
                          <span>
                            <strong>{t('expiry_date') || 'تاريخ الانتهاء'}:</strong> <span dir="ltr">{new Date(certificate.expiry_date).toLocaleDateString(locale === 'ar' ? 'ar-EG' : 'en-US')}</span>
                          </span>
                        )}
                      </div>
                      <p className="text-xs text-gray-500 dark:text-gray-400">
                        {t('certificate_uploaded_on') || 'تم الرفع في'}: <span dir="ltr">{new Date(certificate.submitted_at).toLocaleDateString(locale === 'ar' ? 'ar-EG' : 'en-US')}</span>
                      </p>
                    </div>
                    <div className="flex flex-col items-end gap-2">
                      {/* Status Badge */}
                      <div className="flex items-center gap-1">
                        {certificate.status === 'approved' && <CheckCircle className="w-4 h-4 text-green-600" />}
                        {certificate.status === 'rejected' && <XCircle className="w-4 h-4 text-red-600" />}
                        {certificate.status === 'pending' && <Clock className="w-4 h-4 text-yellow-600" />}
                        {certificate.status === 'resubmission_required' && <AlertCircle className="w-4 h-4 text-orange-600" />}
                        <Badge
                          variant={
                            certificate.status === 'approved' ? 'default' :
                              certificate.status === 'rejected' ? 'destructive' :
                                certificate.status === 'pending' ? 'secondary' : 'outline'
                          }
                          className={
                            certificate.status === 'approved' ? 'bg-green-100 text-green-800 border-green-200' :
                              certificate.status === 'pending' ? 'bg-yellow-100 text-yellow-800 border-yellow-200' :
                                certificate.status === 'resubmission_required' ? 'bg-orange-100 text-orange-800 border-orange-200' :
                                  ''
                          }
                        >
                          {t(`certificate_${certificate.status}`) || certificate.status.replace('_', ' ')}
                        </Badge>
                      </div>
                      {/* Action Buttons */}
                      <div className="flex gap-2">
                        <Button
                          size="sm"
                          variant="outline"
                          onClick={() => handleViewCertificate(certificate.id, certificate.certificate_file_url)}
                          className="flex items-center gap-1"
                        >
                          <Eye className="w-3 h-3" />
                          {t('certificate_view_btn') || 'عرض'}
                        </Button>
                        <Button
                          size="sm"
                          variant="outline"
                          onClick={() => handleDownloadCertificate(certificate.id, certificate.certificate_file_url, certificate.certificate_file_name)}
                          className="flex items-center gap-1"
                        >
                          <Download className="w-3 h-3" />
                          {t('certificate_download_btn') || 'تنزيل'}
                        </Button>
                      </div>
                    </div>
                  </div>

                  {/* Rejection Reason */}
                  {certificate.status === 'rejected' && certificate.rejection_reason && (
                    <div className="mt-3 p-3 bg-red-50 border border-red-200 rounded">
                      <p className="text-sm font-medium text-red-800 dark:text-red-400">
                        {t('certificate_admin_feedback') || 'ملاحظات الإدارة'}:
                      </p>
                      <p className="text-sm text-red-700 mt-1">{certificate.rejection_reason}</p>
                    </div>
                  )}

                  {/* Admin Notes */}
                  {certificate.admin_notes && (
                    <div className="mt-3 p-3 bg-blue-50 border border-blue-200 rounded">
                      <p className="text-sm font-medium text-blue-800 dark:text-blue-400">
                        {t('admin_notes') || 'ملاحظات الإدارة'}:
                      </p>
                      <p className="text-sm text-blue-700 mt-1">{certificate.admin_notes}</p>
                    </div>
                  )}
                </div>
              ))}
            </div>
          ) : (
            <div className="text-center py-8">
              <FileText className="w-12 h-12 text-gray-400 mx-auto mb-3" />
              <p className="text-gray-500 dark:text-gray-400">
                {t('certificate_none_found') || 'لم يتم العثور على شهادات'}
              </p>
              <p className="text-sm text-gray-400 dark:text-gray-500 mt-1">
                {t('certificate_none_description') || 'لم تقم برفع أي شهادات بعد'}
              </p>
            </div>
          )}
        </CardContent>
      </Card>

      {/* Profile Picture Section */}
      <Card>
        <CardHeader>
          <CardTitle className="flex items-center gap-2">
            <User className="w-5 h-5" />
            {t('profile_picture_title') || 'صورة الملف الشخصي'}
          </CardTitle>
          <p className="text-sm text-gray-600 dark:text-gray-400">
            {t('profile_picture_description') || 'ارفع صورة ملف مهنية سيتم عرضها للمرضى'}
          </p>
        </CardHeader>
        <CardContent className="space-y-4">
          <div className="flex flex-col md:flex-row gap-6 items-start">
            {/* Current Profile Picture */}
            <div className="flex flex-col items-center space-y-3">
              <div className="relative">
                {profilePictureUrl ? (
                  <img
                    src={profilePictureUrl}
                    alt="Profile"
                    className="w-32 h-32 rounded-full object-cover border-4 border-gray-200 shadow-lg"
                  />
                ) : (
                  <div className="w-32 h-32 rounded-full bg-gray-200 border-4 border-gray-300 shadow-lg flex items-center justify-center">
                    <User className="w-12 h-12 text-gray-400" />
                  </div>
                )}
                {uploadingPicture && (
                  <div className="absolute inset-0 bg-black bg-opacity-50 rounded-full flex items-center justify-center">
                    <div className="animate-spin rounded-full h-8 w-8 border-2 border-white border-t-transparent"></div>
                  </div>
                )}
              </div>
              <p className="text-sm text-gray-600 dark:text-gray-400 text-center">
                {profilePictureUrl
                  ? (t('profile_picture_current') || 'الصورة الحالية')
                  : (t('profile_picture_no_image') || 'لا توجد صورة مرفوعة')
                }
              </p>
            </div>

            {/* Upload Section */}
            <div className="flex-1 space-y-4">
              <div className="border-2 border-dashed border-gray-300 rounded-lg p-6 text-center hover:border-blue-400 transition-colors">
                <Upload className="w-8 h-8 text-gray-400 mx-auto mb-2" />
                <p className="text-sm text-gray-600 dark:text-gray-300 mb-2">
                  {t('profile_picture_upload_hint') || 'انقر لرفع صورة ملف جديدة'}
                </p>
                <p className="text-xs text-gray-500 dark:text-gray-400 mb-4">
                  {t('profile_picture_supported_formats') || 'الصيغ المدعومة: JPEG, PNG, WebP, GIF (بحد أقصى 5MB)'}
                </p>
                <label
                  htmlFor="profile-picture-upload"
                  className="inline-flex items-center px-4 py-2 bg-blue-600 text-white rounded-md hover:bg-blue-700 cursor-pointer disabled:opacity-50 disabled:cursor-not-allowed"
                >
<<<<<<< HEAD
                  <Upload className="w-4 h-4 me-2" />
                  {uploadingPicture 
                    ? 'Uploading...' 
                    : (t('profile_picture_upload_btn') || 'Upload Picture')
=======
                  <Upload className="w-4 h-4 mr-2" />
                  {uploadingPicture
                    ? (t('dp_uploading') || 'جارٍ الرفع...')
                    : (t('profile_picture_upload_btn') || 'رفع صورة')
>>>>>>> c632c389
                  }
                </label>
                <input
                  id="profile-picture-upload"
                  type="file"
                  accept="image/jpeg,image/png,image/webp,image/gif"
                  onChange={handleProfilePictureUpload}
                  disabled={uploadingPicture}
                  className="hidden"
                />
              </div>
            </div>
          </div>
        </CardContent>
      </Card>

      {/* Save Button */}
<<<<<<< HEAD
      <div className="flex justify-end">
        <Button 
=======
      <div className={`flex ${isRTL ? 'justify-start' : 'justify-end'}`}>
        <Button
>>>>>>> c632c389
          onClick={handleSaveProfile}
          disabled={saving}
          className="bg-emerald-600 hover:bg-emerald-700"
          size="lg"
        >
<<<<<<< HEAD
          <Save className="w-4 h-4 me-2" />
          {saving ? (t('dd_save_profile_saving') || "Saving...") : (t('dd_save_profile') || "Save Profile")}
=======
          <Save className={`w-4 h-4 ${isRTL ? 'ml-2' : 'mr-2'}`} />
          {saving ? (t('dd_save_profile_saving') || "جارٍ الحفظ...") : (t('dd_save_profile') || "حفظ الملف الشخصي")}
>>>>>>> c632c389
        </Button>
      </div>

      {/* Custom Alert Dialog */}
      {alertConfig && (
        <CustomAlert
          isOpen={alertOpen}
          onClose={hideAlert}
          title={alertConfig.title}
          message={alertConfig.message}
          type={alertConfig.type}
          confirmText={alertConfig.confirmText}
          onConfirm={alertConfig.onConfirm}
          showCancel={alertConfig.showCancel}
          cancelText={alertConfig.cancelText}
        />
      )}
    </div>
  );
}<|MERGE_RESOLUTION|>--- conflicted
+++ resolved
@@ -406,17 +406,10 @@
   return (
     <div className={`space-y-6 ${isRTL ? 'rtl' : 'ltr'}`} dir={isRTL ? 'rtl' : 'ltr'}>
       {/* Header */}
-<<<<<<< HEAD
       <div className="flex items-center justify-between">
         <div>
           <h2 className="text-2xl font-bold text-gray-900">{t('profile_settings_title') || 'Profile Settings'}</h2>
           <p className="text-gray-600">{t('profile_settings_desc') || 'Manage your professional profile and consultation fees'}</p>
-=======
-      <div className={`flex items-center justify-between ${isRTL ? 'flex-row-reverse' : 'flex-row'}`}>
-        <div className={isRTL ? 'text-right' : 'text-left'}>
-          <h2 className="text-2xl font-bold text-gray-900 dark:text-white">{t('profile_settings_title') || 'إعدادات الملف الشخصي'}</h2>
-          <p className="text-gray-600 dark:text-gray-400">{t('profile_settings_desc') || 'إدارة ملفك المهني ورسوم الاستشارة'}</p>
->>>>>>> c632c389
         </div>
         <Badge variant="outline" className="bg-green-50 text-green-700 border-green-200 dark:bg-green-950 dark:text-green-400 dark:border-green-800">
           {t('doctor_profile') || 'ملف الطبيب'}
@@ -433,13 +426,8 @@
         </CardHeader>
         <CardContent className="space-y-4">
           <div className="grid grid-cols-1 md:grid-cols-2 gap-4">
-<<<<<<< HEAD
             <div className={isRTL ? "md:order-last" : ""}>
               <Label htmlFor="name" className="block">{t('fullName') || 'Full Name (English)'}</Label>
-=======
-            <div>
-              <Label htmlFor="name" className={isRTL ? 'text-right block' : 'text-left block'}>{t('fullName') || 'الاسم الكامل (إنجليزي)'}</Label>
->>>>>>> c632c389
               <Input
                 id="name"
                 value={formData.name}
@@ -463,7 +451,6 @@
           </div>
 
           <div className="grid grid-cols-1 md:grid-cols-2 gap-4">
-<<<<<<< HEAD
             <div className={isRTL ? "md:order-last" : ""}>
               <Label htmlFor="specialty" className="block">{t('specialty') || 'Specialty'}</Label>
               <Input
@@ -478,21 +465,6 @@
             </div>
             <div className={isRTL ? "md:order-first" : ""}>
               <Label htmlFor="specialty_ar" className="block">{t('specialtyArabic') || 'Specialty (Arabic)'}</Label>
-=======
-            <div>
-              <Label htmlFor="specialty" className={isRTL ? 'text-right block' : 'text-left block'}>{t('specialty') || 'التخصص'}</Label>
-              <Input
-                id="specialty"
-                value={formData.specialty}
-                onChange={(e) => handleInputChange('specialty', e.target.value)}
-                placeholder={t('specialtyPlaceholder') || "مثال: أمراض القلب، الأمراض الجلدية"}
-                className="text-left"
-                dir="ltr"
-              />
-            </div>
-            <div>
-              <Label htmlFor="specialty_ar" className={isRTL ? 'text-right block' : 'text-left block'}>{t('specialtyArabic') || 'التخصص (عربي)'}</Label>
->>>>>>> c632c389
               <Input
                 id="specialty_ar"
                 value={formData.specialty_ar}
@@ -506,11 +478,7 @@
           </div>
 
           <div>
-<<<<<<< HEAD
             <Label htmlFor="bio" className="block">{t('professionalBio') || 'Professional Bio'}</Label>
-=======
-            <Label htmlFor="bio" className={isRTL ? 'text-right block' : 'text-left block'}>{t('professionalBio') || 'السيرة المهنية'}</Label>
->>>>>>> c632c389
             <Textarea
               id="bio"
               value={formData.bio}
@@ -523,11 +491,7 @@
           </div>
 
           <div>
-<<<<<<< HEAD
             <Label htmlFor="experience" className="block">{t('yearsOfExperience') || 'Years of Experience'}</Label>
-=======
-            <Label htmlFor="experience" className={isRTL ? 'text-right block' : 'text-left block'}>{t('yearsOfExperience') || 'سنوات الخبرة'}</Label>
->>>>>>> c632c389
             <Input
               id="experience"
               type="number"
@@ -535,13 +499,8 @@
               max="50"
               value={formData.experience_years}
               onChange={(e) => handleInputChange('experience_years', parseInt(e.target.value) || 0)}
-<<<<<<< HEAD
               placeholder={t('yearsOfExperiencePlaceholder') || "Enter years of experience"}
               className={isRTL ? 'text-right' : 'text-left'}
-=======
-              placeholder={t('yearsOfExperiencePlaceholder') || "أدخل سنوات الخبرة"}
-              className="text-left"
->>>>>>> c632c389
               dir="ltr"
             />
           </div>
@@ -551,33 +510,19 @@
       {/* Consultation Fee Settings */}
       <Card className="border-emerald-200 bg-emerald-50/30 dark:border-emerald-800 dark:bg-emerald-900/10">
         <CardHeader>
-<<<<<<< HEAD
           <CardTitle className="flex items-center gap-2 text-emerald-800">
-=======
-          <CardTitle className={`flex items-center gap-2 text-emerald-800 dark:text-emerald-400 ${isRTL ? 'flex-row-reverse' : 'flex-row'}`}>
->>>>>>> c632c389
             <DollarSign className="w-5 h-5" />
             {t('dd_consultation_fee_settings') || 'إعدادات رسوم الاستشارة'}
           </CardTitle>
-<<<<<<< HEAD
           <p className="text-sm text-emerald-600">
             {t('dd_consultation_fee_desc') || 'Set your consultation fee that will be displayed to patients and used in billing'}
-=======
-          <p className={`text-sm text-emerald-600 dark:text-emerald-400 ${isRTL ? 'text-right' : 'text-left'}`}>
-            {t('dd_consultation_fee_desc') || 'حدد رسوم الاستشارة التي ستُعرض للمرضى وتُستخدم في الفوترة'}
->>>>>>> c632c389
           </p>
         </CardHeader>
         <CardContent className="space-y-4">
           <div className="grid grid-cols-1 md:grid-cols-2 gap-6">
             <div>
-<<<<<<< HEAD
               <Label htmlFor="consultation_fee" className="text-base font-medium block">
                 {t('consultationFeeUSD') || 'Consultation Fee (SYP)'}
-=======
-              <Label htmlFor="consultation_fee" className={`text-base font-medium ${isRTL ? 'text-right block' : 'text-left block'}`}>
-                {t('consultationFeeUSD') || 'رسوم الاستشارة (ل.س)'}
->>>>>>> c632c389
               </Label>
               <div className="mt-1 flex items-center gap-2">
                 <button
@@ -590,13 +535,8 @@
                   <Minus className="w-4 h-4" />
                 </button>
                 <div className="relative flex-1">
-<<<<<<< HEAD
                   <div className="absolute inset-y-0 start-0 ps-3 flex items-center pointer-events-none z-10">
                     <span className="text-gray-500 text-sm font-medium">{t('currency_symbol') || 'SYP'}</span>
-=======
-                  <div className="absolute inset-y-0 left-0 pl-3 flex items-center pointer-events-none z-10">
-                    <span className="text-gray-500 dark:text-gray-400 text-sm font-medium">{locale === 'ar' ? 'ل.س' : 'SYP'}</span>
->>>>>>> c632c389
                   </div>
                   <Input
                     id="consultation_fee"
@@ -631,7 +571,6 @@
                   className="w-full accent-emerald-600 dark:accent-emerald-400"
                   disabled={saving}
                 />
-<<<<<<< HEAD
                 <div className="flex justify-between text-xs text-gray-500 dark:text-gray-400 mt-1">
                   <span>0 {t('currency_symbol') || 'SYP'}</span>
                   <span>1000 {t('currency_symbol') || 'SYP'}</span>
@@ -639,20 +578,10 @@
               </div>
               <p className="text-xs text-gray-500 mt-1">
                 {t('consultationFeeNote') || 'This fee will be displayed to patients when booking appointments'}
-=======
-                <div className="flex justify-between text-xs text-gray-500 dark:text-gray-400 mt-1 flex-row">
-                  <span dir="ltr"><span dir="ltr">{formatLocalizedNumber(0, locale)}</span> {locale === 'ar' ? 'ل.س' : 'SYP'}</span>
-                  <span dir="ltr"><span dir="ltr">{formatLocalizedNumber(1000, locale)}</span> {locale === 'ar' ? 'ل.س' : 'SYP'}</span>
-                </div>
-              </div>
-              <p className={`text-xs text-gray-500 dark:text-gray-400 mt-1 ${isRTL ? 'text-right' : 'text-left'}`}>
-                {t('consultationFeeNote') || 'سيتم عرض هذه الرسوم للمرضى عند حجز المواعيد'}
->>>>>>> c632c389
               </p>
             </div>
 
             <div className="bg-white dark:bg-[#0F0F12] p-4 rounded-lg border border-emerald-200 dark:border-emerald-900">
-<<<<<<< HEAD
               <h4 className="font-medium text-emerald-800 mb-2">{t('feePreview') || 'Fee Preview'}</h4>
               <div className="space-y-2 text-sm">
                 <div className="flex justify-between">
@@ -666,21 +595,6 @@
                 <Separator className="my-2" />
                 <p className="text-xs text-gray-600">
                   {t('homeVisitNote') || 'Home visits include additional travel fee'}
-=======
-              <h4 className={`font-medium text-emerald-800 dark:text-emerald-400 mb-2 ${isRTL ? 'text-right' : 'text-left'}`}>{t('feePreview') || 'معاينة الرسوم'}</h4>
-              <div className="space-y-2 text-sm">
-                <div className={`flex justify-between ${isRTL ? 'flex-row-reverse' : 'flex-row'}`}>
-                  <span>{t('clinicConsultation') || 'استشارة في العيادة'}:</span>
-                  <span className="font-medium" dir="ltr">{formatLocalizedNumber(formData.consultation_fee, locale, { minimumFractionDigits: 2, maximumFractionDigits: 2 })} {locale === 'ar' ? 'ل.س' : 'SYP'}</span>
-                </div>
-                <div className={`flex justify-between ${isRTL ? 'flex-row-reverse' : 'flex-row'}`}>
-                  <span>{t('homeVisit') || 'زيارة منزلية'}:</span>
-                  <span className="font-medium" dir="ltr">{formatLocalizedNumber(formData.consultation_fee + 50, locale, { minimumFractionDigits: 2, maximumFractionDigits: 2 })} {locale === 'ar' ? 'ل.س' : 'SYP'}</span>
-                </div>
-                <Separator className="my-2" />
-                <p className={`text-xs text-gray-600 dark:text-gray-400 ${isRTL ? 'text-right' : 'text-left'}`}>
-                  {t('homeVisitNote') || 'تشمل الزيارة المنزلية رسوم انتقال إضافية'}
->>>>>>> c632c389
                 </p>
               </div>
             </div>
@@ -703,13 +617,8 @@
               disabled={saving}
               className="bg-emerald-600 hover:bg-emerald-700"
             >
-<<<<<<< HEAD
               <Save className="w-4 h-4 me-2" />
               {saving ? (t('saving') || "Saving...") : (t('saveConsultationFee') || "Save Consultation Fee")}
-=======
-              <Save className="w-4 h-4 mr-2" />
-              {saving ? (t('saving') || "جارٍ الحفظ...") : (t('saveConsultationFee') || "حفظ رسوم الاستشارة")}
->>>>>>> c632c389
             </Button>
           </div>
         </CardContent>
@@ -927,17 +836,10 @@
                   htmlFor="profile-picture-upload"
                   className="inline-flex items-center px-4 py-2 bg-blue-600 text-white rounded-md hover:bg-blue-700 cursor-pointer disabled:opacity-50 disabled:cursor-not-allowed"
                 >
-<<<<<<< HEAD
                   <Upload className="w-4 h-4 me-2" />
                   {uploadingPicture 
                     ? 'Uploading...' 
                     : (t('profile_picture_upload_btn') || 'Upload Picture')
-=======
-                  <Upload className="w-4 h-4 mr-2" />
-                  {uploadingPicture
-                    ? (t('dp_uploading') || 'جارٍ الرفع...')
-                    : (t('profile_picture_upload_btn') || 'رفع صورة')
->>>>>>> c632c389
                   }
                 </label>
                 <input
@@ -955,25 +857,15 @@
       </Card>
 
       {/* Save Button */}
-<<<<<<< HEAD
       <div className="flex justify-end">
         <Button 
-=======
-      <div className={`flex ${isRTL ? 'justify-start' : 'justify-end'}`}>
-        <Button
->>>>>>> c632c389
           onClick={handleSaveProfile}
           disabled={saving}
           className="bg-emerald-600 hover:bg-emerald-700"
           size="lg"
         >
-<<<<<<< HEAD
           <Save className="w-4 h-4 me-2" />
           {saving ? (t('dd_save_profile_saving') || "Saving...") : (t('dd_save_profile') || "Save Profile")}
-=======
-          <Save className={`w-4 h-4 ${isRTL ? 'ml-2' : 'mr-2'}`} />
-          {saving ? (t('dd_save_profile_saving') || "جارٍ الحفظ...") : (t('dd_save_profile') || "حفظ الملف الشخصي")}
->>>>>>> c632c389
         </Button>
       </div>
 
